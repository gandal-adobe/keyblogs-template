--- conflicted
+++ resolved
@@ -24,12 +24,7 @@
 }
 
 export default async function decorate(doc) {
-<<<<<<< HEAD
-  const contentcontainer = doc.querySelector('.hero-container') ? doc.querySelector('.hero-container').nextElementSibling.firstElementChild : doc.querySelector('main > .section'); /* if there is no hero, select first section under main */
-  const classes = ['section'];
-  const sidebar = createElement('div', classes);
-=======
-  const contentcontainer = doc.querySelector('.hero-container').nextElementSibling.firstElementChild;
+  const contentcontainer = doc.querySelector('.hero-container') ? doc.querySelector('.hero-container').nextElementSibling.firstElementChild : doc.querySelector('main > .section');
   buildPostData(contentcontainer);
 
   const classes = ['section'];
@@ -37,7 +32,6 @@
   const sidebarContainer = createElement('div');
   sidebarSection.append(sidebarContainer);
 
->>>>>>> f36b897f
   let sidebarPreviousSection;
   let sectionFound = false;
   const sections = [...doc.querySelectorAll('.section')];
@@ -51,10 +45,6 @@
       sectionFound = true;
     }
   }
-<<<<<<< HEAD
-  buildPostData(contentcontainer);
-=======
->>>>>>> f36b897f
   const postSidebar = buildBlock('post-sidebar', '');
   sidebarContainer.append(postSidebar);
   sidebarPreviousSection.insertAdjacentElement('beforebegin', sidebarSection);
