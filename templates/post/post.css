/* main post styling */
.post {
  background-color: var(--color-off-white);
}
.post main {
  background-color: var(--color-white);
  margin:0 1em;
}

.post main .section:not(.hero-container) {
  padding:0 2em;
}

.post main .section > div {
  padding:0;
  margin:0;
}

/* hero restyles */
.post main .hero picture {
  z-index:1;
  padding-bottom:2em;
}

.post main .hero {
  margin: 0 auto;
  padding: 0;
}

/* Post Hero  */
@media (min-width: 600px) {
  .post main {
    display: grid;
    column-gap:1rem;
    grid-template-columns: 1fr 3fr;
    margin: 2rem auto;
    max-width: var(--section-max-width);
    padding: unset;
  }

  .post main .hero picture {
    z-index:1;
    padding-bottom:unset;
  }

  .post main .section:not(.hero-container) {
    padding: unset;
  }

  .post .hero-wrapper {
    margin:0;
  }

  .post .hero-container {
    grid-column: 1 / -1;
    padding-bottom:4em;
  }
}

/* grid post sections */
<<<<<<< HEAD
.post .section:not(.hero-container):not(.post-sidebar-wrapper) {
=======
.post .post-sidebar-container {
  grid-column: 1;
  grid-row: 2;
}

.post .section:not(.post-sidebar-container, .hero-container) {
>>>>>>> f36b897f
  grid-column: 2;
}

.post .section:not(.hero-container):not(.post-sidebar-wrapper) h3 {
  color:var(--color-gray-400);
  font-size: var(--heading-font-size-m);
}


/* Post Body */
.post .post-stats {
  min-height:24px;
}

.post .post-stats > span {
  font-size: var(--heading-font-size-xxs);
  margin-right:10px;
}

.post .icon.icon-clock svg{
  display: block;
  height: 15px;
  margin: 0;
  text-align: center;
  width: 15px;
}

.post .readtime{
  margin-left:10px;
}

/* Post styles */
.post .blog-category {
  font-size: var(--heading-font-size-xxs);
  margin:0;
  text-transform: uppercase;
}

/* Post headline */
.post main h1:first-of-type {
  color: var(--color-gray-300);
  font-size: var(--heading-font-size-l);
  font-weight: 300;
  letter-spacing: 0.03em;
  line-height: 42px;
  margin: 0.25em 0;
  min-height:20x;
  text-transform: none;
}<|MERGE_RESOLUTION|>--- conflicted
+++ resolved
@@ -58,16 +58,12 @@
 }
 
 /* grid post sections */
-<<<<<<< HEAD
-.post .section:not(.hero-container):not(.post-sidebar-wrapper) {
-=======
 .post .post-sidebar-container {
   grid-column: 1;
   grid-row: 2;
 }
 
 .post .section:not(.post-sidebar-container, .hero-container) {
->>>>>>> f36b897f
   grid-column: 2;
 }
 
